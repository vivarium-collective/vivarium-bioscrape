--- conflicted
+++ resolved
@@ -38,7 +38,6 @@
                 species_id: {
                     '_default': 0.0,
                 } for species_id in self.parameters['target_keys']},
-<<<<<<< HEAD
             'globals':{
                 f'source_volume': {
                     '_default':1.0
@@ -47,13 +46,6 @@
                     '_default':1.0
                 }
             }}
-=======
-            'globals': {
-                f'source_volume': {
-                    '_default': 1.0},
-                f'target_volume': {
-                    '_default': 1.0}}}
->>>>>>> 1e56cbf9
 
     def next_update(self, timestep, states):
         output = self.map_function(states)
